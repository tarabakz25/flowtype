import SwiftUI
import CoreText
import AppKit

// MARK: - Model

struct FontInfo: Identifiable, Hashable {
  let id = UUID()
  let postScriptName: String
  let displayName: String
  let familyName: String
  let isMonospaced: Bool
}

// MARK: - Store

final class FontStore: ObservableObject {
  @Published var fonts: [FontInfo] = []

  init() { load() }

  func load() {
    var results: [FontInfo] = []

    // インストール済みフォントの PostScript 名一覧を取得
    if let psNames = CTFontManagerCopyAvailablePostScriptNames() as? [String] {
      results.reserveCapacity(psNames.count)

      for ps in psNames {
        let ct = CTFontCreateWithName(ps as CFString, 12, nil)
        let display = (CTFontCopyDisplayName(ct) as String?) ?? ps
        let family  = (CTFontCopyFamilyName(ct) as String?) ?? "Unknown"

        // 等幅判定: symbolic traits の MonoSpace ビット
        let traits = CTFontCopyTraits(ct) as NSDictionary
        let sym = traits[kCTFontSymbolicTrait] as? UInt32 ?? 0
        let kCTFontMonoSpaceTrait: UInt32 = 1 << 6
        let mono = (sym & kCTFontMonoSpaceTrait) != 0

        results.append(FontInfo(
          postScriptName: ps,
          displayName: display,
          familyName: family,
          isMonospaced: mono
        ))
      }
    }

    // 家族名 → 表示名 → PS名 で安定ソート
    self.fonts = results.sorted {
      if $0.familyName != $1.familyName { return $0.familyName < $1.familyName }
      if $0.displayName != $1.displayName { return $0.displayName < $1.displayName }
      return $0.postScriptName < $1.postScriptName
    }
  }
}

// MARK: - Root View

enum DisplayMode: String, CaseIterable, Identifiable {
  case grid
  case column

  var id: String { rawValue }

  var label: String {
    switch self {
    case .grid: return "グリッド"
    case .column: return "カラム"
    }
  }

  var iconName: String {
    switch self {
    case .grid: return "square.grid.3x2"
    case .column: return "rectangle.grid.1x2"
    }
  }
}

struct ContentView: View {
  @EnvironmentObject var store: FontStore

  @State private var query: String = ""
  @State private var showMonospacedOnly: Bool = false
  @State private var sampleText: String = "The quick brown fox jumps over the lazy dog"
  @State private var size: Double = 24
  @State private var pinned: Set<FontInfo> = []
  @State private var displayMode: DisplayMode = .grid

  var filteredFonts: [FontInfo] {
    store.fonts.filter { f in
      let hit =
        query.isEmpty
        || f.familyName.localizedCaseInsensitiveContains(query)
        || f.displayName.localizedCaseInsensitiveContains(query)
        || f.postScriptName.localizedCaseInsensitiveContains(query)
      let monoOK = !showMonospacedOnly || f.isMonospaced
      return hit && monoOK
    }
  }

  var body: some View {
    NavigationSplitView {
      sidebar
    } content: {
      mainContent
    } detail: {
      comparePanel
    }
    .navigationTitle("Font Browser")
    .toolbar {
      ToolbarItemGroup(placement: .navigation) {
        viewModePicker
      }
      ToolbarItem(placement: .automatic) {
        sizeSlider
      }
    }
  }

  // 左: フィルタや設定
  private var sidebar: some View {
    VStack(alignment: .leading, spacing: 12) {
      TextField("検索（Family/Name/PS）", text: $query)
        .textFieldStyle(.roundedBorder)

      Toggle("等幅のみ", isOn: $showMonospacedOnly)

      Text("サンプルテキスト")
      TextEditor(text: $sampleText)
        .frame(minHeight: 100)
        .border(Color.secondary.opacity(0.2))

      Divider()
      VStack(alignment: .leading, spacing: 6) {
        Text("ピン留め \(pinned.count) 件")
          .font(.caption)
          .foregroundStyle(.secondary)
        Button("すべて外す") { pinned.removeAll() }
          .buttonStyle(.bordered)
      }

      Spacer()
    }
    .padding()
  }

  // 中央: 一覧（カードグリッド）
  @ViewBuilder
  private var mainContent: some View {
    switch displayMode {
    case .grid:
      gridView
    case .column:
      columnView
    }
  }

  private var gridView: some View {
    ScrollView {
<<<<<<< HEAD
      let columns = [GridItem(.adaptive(minimum: 240), spacing: 14)]
      LazyVGrid(columns: columns, spacing: 18) {
=======
      let columns = [GridItem(.adaptive(minimum: 220), spacing: 12)]
      LazyVGrid(columns: columns, spacing: 16) {
>>>>>>> a9cd4798
        ForEach(filteredFonts, id: \.self) { f in
          FontGridTile(
            font: f,
            sampleText: sampleText,
            size: size,
            pinned: $pinned
          )
        }
      }
      .padding(.horizontal, 18)
      .padding(.vertical, 16)
    }
  }

  private var columnView: some View {
    ScrollView {
      LazyVStack(spacing: 0, pinnedViews: []) {
        ForEach(Array(filteredFonts.enumerated()), id: \.element) { index, f in
          FontListRow(
            font: f,
            sampleText: sampleText,
            size: size,
            pinned: $pinned,
            isEvenRow: index.isMultiple(of: 2)
          )
        }
      }
      .padding(.vertical, 8)
    }
  }

  private var viewModePicker: some View {
    Picker("", selection: $displayMode) {
      ForEach(DisplayMode.allCases) { mode in
        Image(systemName: mode.iconName)
          .tag(mode)
          .help(mode.label)
          .accessibilityLabel(Text(mode.label))
      }
    }
    .pickerStyle(.segmented)
    .frame(width: 140)
  }

  private var sizeSlider: some View {
    HStack(spacing: 6) {
      Text("8")
        .foregroundStyle(.secondary)
      Slider(value: $size, in: 8...96, step: 1)
        .frame(width: 200)
      Text("96")
        .foregroundStyle(.secondary)
      Divider()
        .frame(height: 12)
      Text("\(Int(size)) pt")
        .monospacedDigit()
    }
    .padding(.vertical, 2)
  }

  // 右: 比較パネル（ピン留めフォントを縦に並べる）
  private var comparePanel: some View {
    VStack(alignment: .leading, spacing: 8) {
      HStack {
        Text("比較")
          .font(.title3).bold()
        Spacer()
        Button("コピー（テキストとフォント名）") {
          let text = pinned
            .map { "• \($0.displayName) [\($0.postScriptName)]\n  \(sampleText)" }
            .joined(separator: "\n\n")
          NSPasteboard.general.clearContents()
          NSPasteboard.general.setString(text, forType: .string)
        }
      }

      if pinned.isEmpty {
        if #available(macOS 14.0, *) {
          ContentUnavailableView("ピン留めなし", systemImage: "pin.slash", description: Text("一覧で📌を押すとここに並びます"))
        } else {
          VStack(spacing: 8) {
            Image(systemName: "pin.slash")
            Text("一覧で📌を押すとここに並びます")
              .foregroundStyle(.secondary)
          }
          .frame(maxWidth: .infinity, maxHeight: .infinity)
        }
      } else {
        ScrollView {
          VStack(alignment: .leading, spacing: 16) {
            ForEach(Array(pinned), id: \.self) { f in
              VStack(alignment: .leading, spacing: 6) {
                HStack {
                  Text(f.displayName)
                    .font(.headline)
                  Text("[\(f.postScriptName)]")
                    .foregroundStyle(.secondary)
                    .font(.caption)
                  if f.isMonospaced {
                    Label("Monospaced", systemImage: "text.alignleft")
                      .labelStyle(.iconOnly)
                      .help("等幅")
                  }
                  Spacer()
                  Button {
                    pinned.remove(f)
                  } label: {
                    Image(systemName: "pin.slash")
                  }
                  .buttonStyle(.borderless)
                }
                Text(sampleText)
                  .font(.custom(f.postScriptName, size: CGFloat(size)))
                  .lineLimit(5)
                  .fixedSize(horizontal: false, vertical: true)
                  .padding(10)
                  .background(Color.secondary.opacity(0.12))
                  .clipShape(RoundedRectangle(cornerRadius: 8))
              }
              Divider()
            }
          }
          .padding()
        }
      }
    }
    .padding()
  }
}

// MARK: - Item Views

struct FontGridTile: View {
  let font: FontInfo
  let sampleText: String
  let size: Double
  @Binding var pinned: Set<FontInfo>

  private var isPinned: Bool { pinned.contains(font) }
  private var titleText: String { "\(font.displayName) (\(font.postScriptName))" }

  var body: some View {
    VStack(alignment: .leading, spacing: 12) {
<<<<<<< HEAD
      Text(titleText)
        .font(.caption)
        .foregroundStyle(.secondary)
        .lineLimit(1)

      Text(sampleText)
        .font(.custom(font.postScriptName, size: CGFloat(size)))
        .lineLimit(3)
        .fixedSize(horizontal: false, vertical: true)
        .frame(maxWidth: .infinity, alignment: .leading)

      Spacer(minLength: 0)

      if font.isMonospaced {
        Label("等幅", systemImage: "text.alignleft")
          .font(.caption2)
          .foregroundStyle(.secondary)
          .help("等幅フォント")
      }
    }
    .frame(maxWidth: .infinity, minHeight: 190, alignment: .topLeading)
    .padding(.horizontal, 16)
    .padding(.vertical, 14)
    .background(
      RoundedRectangle(cornerRadius: 14, style: .continuous)
        .fill(Color.primary.opacity(0.03))
        .overlay(
          RoundedRectangle(cornerRadius: 14, style: .continuous)
            .stroke(Color.secondary.opacity(0.15), lineWidth: 1)
        )
    )
    .overlay(alignment: .topTrailing) {
      Button {
        togglePin()
      } label: {
        Image(systemName: isPinned ? "pin.fill" : "pin")
          .padding(8)
          .background(.ultraThinMaterial, in: Circle())
      }
      .buttonStyle(.plain)
      .padding(10)
      .help(isPinned ? "ピン留めを外す" : "比較にピン留め")
    }
    .contentShape(RoundedRectangle(cornerRadius: 14, style: .continuous))
    .contextMenu {
      Button {
        copyToPasteboard(font.postScriptName)
      } label: {
        Label("PostScript名をコピー", systemImage: "doc.on.doc")
      }

      Button {
        copyToPasteboard(font.displayName)
      } label: {
        Label("表示名をコピー", systemImage: "textformat")
      }

      Divider()

      Button {
        togglePin()
      } label: {
        Label(isPinned ? "ピン留めを外す" : "比較にピン留め", systemImage: isPinned ? "pin.slash" : "pin")
      }
    }
  }

  private func togglePin() {
    if isPinned {
      pinned.remove(font)
    } else {
      pinned.insert(font)
    }
  }

  private func copyToPasteboard(_ value: String) {
    NSPasteboard.general.clearContents()
    NSPasteboard.general.setString(value, forType: .string)
  }
}

struct FontListRow: View {
  let font: FontInfo
  let sampleText: String
  let size: Double
  @Binding var pinned: Set<FontInfo>
  let isEvenRow: Bool

  private var isPinned: Bool { pinned.contains(font) }

  var body: some View {
    HStack(spacing: 24) {
      HStack(alignment: .center, spacing: 12) {
        Circle()
          .fill(Color.accentColor.opacity(font.isMonospaced ? 1 : 0.5))
          .frame(width: 6, height: 6)
          .padding(.leading, 4)

        VStack(alignment: .leading, spacing: 2) {
          Text(font.displayName)
            .font(.headline)
            .lineLimit(1)
          Text(font.familyName)
            .font(.caption)
            .foregroundStyle(.secondary)
            .lineLimit(1)
        }
      }

      Spacer()

      Text(sampleText)
        .font(.custom(font.postScriptName, size: CGFloat(size)))
        .lineLimit(1)
        .minimumScaleFactor(0.5)
        .frame(maxWidth: 360, alignment: .center)
        .padding(.horizontal, 12)

      Spacer(minLength: 12)

      HStack(spacing: 12) {
=======
      ZStack(alignment: .topTrailing) {
        RoundedRectangle(cornerRadius: 14, style: .continuous)
          .fill(Color.primary.opacity(0.03))
          .overlay(
            RoundedRectangle(cornerRadius: 14, style: .continuous)
              .stroke(Color.secondary.opacity(0.15), lineWidth: 1)
          )

        Text(sampleText)
          .font(.custom(font.postScriptName, size: CGFloat(size)))
          .lineLimit(3)
          .fixedSize(horizontal: false, vertical: true)
          .frame(maxWidth: .infinity, minHeight: 120, alignment: .center)
          .padding(.horizontal, 16)
          .padding(.top, 24)
          .padding(.bottom, 18)

        Button {
          if isPinned { pinned.remove(font) } else { pinned.insert(font) }
        } label: {
          Image(systemName: isPinned ? "pin.fill" : "pin")
            .padding(8)
            .background(.ultraThinMaterial, in: Circle())
        }
        .buttonStyle(.plain)
        .padding(10)
        .help(isPinned ? "ピン留めを外す" : "比較にピン留め")
      }

      VStack(alignment: .leading, spacing: 4) {
        Text(font.displayName)
          .font(.headline)
          .lineLimit(1)

        Text(font.familyName)
          .font(.caption)
          .foregroundStyle(.secondary)
          .lineLimit(1)

        Text(font.postScriptName)
          .font(.caption2)
          .foregroundStyle(Color.secondary.opacity(0.6))
          .lineLimit(1)
      }

      HStack(spacing: 8) {
        if font.isMonospaced {
          Label("等幅", systemImage: "text.alignleft")
            .font(.caption2)
            .labelStyle(.iconOnly)
            .foregroundStyle(.secondary)
            .help("等幅フォント")
        }
        Spacer()
>>>>>>> a9cd4798
        Button {
          NSPasteboard.general.clearContents()
          NSPasteboard.general.setString(font.postScriptName, forType: .string)
        } label: {
          Image(systemName: "doc.on.doc")
        }
        .buttonStyle(.borderless)
        .help("PostScript名をコピー")

        Button {
          if isPinned { pinned.remove(font) } else { pinned.insert(font) }
        } label: {
          Image(systemName: isPinned ? "pin.fill" : "pin")
        }
        .buttonStyle(.borderless)
        .help(isPinned ? "ピン留めを外す" : "比較にピン留め")
      }
    }
<<<<<<< HEAD
=======
    .padding(16)
  }
}

struct FontListRow: View {
  let font: FontInfo
  let sampleText: String
  let size: Double
  @Binding var pinned: Set<FontInfo>
  let isEvenRow: Bool

  private var isPinned: Bool { pinned.contains(font) }

  var body: some View {
    HStack(spacing: 24) {
      HStack(alignment: .center, spacing: 12) {
        Circle()
          .fill(Color.accentColor.opacity(font.isMonospaced ? 1 : 0.5))
          .frame(width: 6, height: 6)
          .padding(.leading, 4)

        VStack(alignment: .leading, spacing: 2) {
          Text(font.displayName)
            .font(.headline)
            .lineLimit(1)
          Text(font.familyName)
            .font(.caption)
            .foregroundStyle(.secondary)
            .lineLimit(1)
        }
      }

      Spacer()

      Text(sampleText)
        .font(.custom(font.postScriptName, size: CGFloat(size)))
        .lineLimit(1)
        .minimumScaleFactor(0.5)
        .frame(maxWidth: 360, alignment: .center)
        .padding(.horizontal, 12)

      Spacer(minLength: 12)

      HStack(spacing: 12) {
        Button {
          NSPasteboard.general.clearContents()
          NSPasteboard.general.setString(font.postScriptName, forType: .string)
        } label: {
          Image(systemName: "doc.on.doc")
        }
        .buttonStyle(.borderless)
        .help("PostScript名をコピー")

        Button {
          if isPinned { pinned.remove(font) } else { pinned.insert(font) }
        } label: {
          Image(systemName: isPinned ? "pin.fill" : "pin")
        }
        .buttonStyle(.borderless)
        .help(isPinned ? "ピン留めを外す" : "比較にピン留め")
      }
    }
>>>>>>> a9cd4798
    .padding(.horizontal, 20)
    .padding(.vertical, 14)
    .background(isEvenRow ? Color.primary.opacity(0.04) : Color.clear)
    .overlay(alignment: .bottom) {
      Divider()
        .padding(.leading, 20)
    }
  }
}

// MARK: - Preview

#Preview {
  ContentView()
    .environmentObject(FontStore())
}<|MERGE_RESOLUTION|>--- conflicted
+++ resolved
@@ -159,13 +159,8 @@
 
   private var gridView: some View {
     ScrollView {
-<<<<<<< HEAD
-      let columns = [GridItem(.adaptive(minimum: 240), spacing: 14)]
-      LazyVGrid(columns: columns, spacing: 18) {
-=======
       let columns = [GridItem(.adaptive(minimum: 220), spacing: 12)]
       LazyVGrid(columns: columns, spacing: 16) {
->>>>>>> a9cd4798
         ForEach(filteredFonts, id: \.self) { f in
           FontGridTile(
             font: f,
@@ -308,40 +303,39 @@
   private var titleText: String { "\(font.displayName) (\(font.postScriptName))" }
 
   var body: some View {
-    VStack(alignment: .leading, spacing: 12) {
-<<<<<<< HEAD
-      Text(titleText)
-        .font(.caption)
-        .foregroundStyle(.secondary)
-        .lineLimit(1)
-
-      Text(sampleText)
-        .font(.custom(font.postScriptName, size: CGFloat(size)))
-        .lineLimit(3)
-        .fixedSize(horizontal: false, vertical: true)
-        .frame(maxWidth: .infinity, alignment: .leading)
-
-      Spacer(minLength: 0)
-
-      if font.isMonospaced {
-        Label("等幅", systemImage: "text.alignleft")
-          .font(.caption2)
-          .foregroundStyle(.secondary)
-          .help("等幅フォント")
-      }
-    }
-    .frame(maxWidth: .infinity, minHeight: 190, alignment: .topLeading)
-    .padding(.horizontal, 16)
-    .padding(.vertical, 14)
-    .background(
+    ZStack(alignment: .topTrailing) {
       RoundedRectangle(cornerRadius: 14, style: .continuous)
         .fill(Color.primary.opacity(0.03))
         .overlay(
           RoundedRectangle(cornerRadius: 14, style: .continuous)
             .stroke(Color.secondary.opacity(0.15), lineWidth: 1)
         )
-    )
-    .overlay(alignment: .topTrailing) {
+
+      VStack(alignment: .leading, spacing: 12) {
+        Text(titleText)
+          .font(.caption)
+          .foregroundStyle(.secondary)
+          .lineLimit(1)
+
+        Text(sampleText)
+          .font(.custom(font.postScriptName, size: CGFloat(size)))
+          .lineLimit(3)
+          .fixedSize(horizontal: false, vertical: true)
+          .frame(maxWidth: .infinity, alignment: .leading)
+
+        Spacer(minLength: 0)
+
+        if font.isMonospaced {
+          Label("等幅", systemImage: "text.alignleft")
+            .font(.caption2)
+            .foregroundStyle(.secondary)
+            .help("等幅フォント")
+        }
+      }
+      .frame(maxWidth: .infinity, minHeight: 190, alignment: .topLeading)
+      .padding(.horizontal, 16)
+      .padding(.vertical, 14)
+
       Button {
         togglePin()
       } label: {
@@ -431,62 +425,6 @@
       Spacer(minLength: 12)
 
       HStack(spacing: 12) {
-=======
-      ZStack(alignment: .topTrailing) {
-        RoundedRectangle(cornerRadius: 14, style: .continuous)
-          .fill(Color.primary.opacity(0.03))
-          .overlay(
-            RoundedRectangle(cornerRadius: 14, style: .continuous)
-              .stroke(Color.secondary.opacity(0.15), lineWidth: 1)
-          )
-
-        Text(sampleText)
-          .font(.custom(font.postScriptName, size: CGFloat(size)))
-          .lineLimit(3)
-          .fixedSize(horizontal: false, vertical: true)
-          .frame(maxWidth: .infinity, minHeight: 120, alignment: .center)
-          .padding(.horizontal, 16)
-          .padding(.top, 24)
-          .padding(.bottom, 18)
-
-        Button {
-          if isPinned { pinned.remove(font) } else { pinned.insert(font) }
-        } label: {
-          Image(systemName: isPinned ? "pin.fill" : "pin")
-            .padding(8)
-            .background(.ultraThinMaterial, in: Circle())
-        }
-        .buttonStyle(.plain)
-        .padding(10)
-        .help(isPinned ? "ピン留めを外す" : "比較にピン留め")
-      }
-
-      VStack(alignment: .leading, spacing: 4) {
-        Text(font.displayName)
-          .font(.headline)
-          .lineLimit(1)
-
-        Text(font.familyName)
-          .font(.caption)
-          .foregroundStyle(.secondary)
-          .lineLimit(1)
-
-        Text(font.postScriptName)
-          .font(.caption2)
-          .foregroundStyle(Color.secondary.opacity(0.6))
-          .lineLimit(1)
-      }
-
-      HStack(spacing: 8) {
-        if font.isMonospaced {
-          Label("等幅", systemImage: "text.alignleft")
-            .font(.caption2)
-            .labelStyle(.iconOnly)
-            .foregroundStyle(.secondary)
-            .help("等幅フォント")
-        }
-        Spacer()
->>>>>>> a9cd4798
         Button {
           NSPasteboard.general.clearContents()
           NSPasteboard.general.setString(font.postScriptName, forType: .string)
@@ -505,71 +443,6 @@
         .help(isPinned ? "ピン留めを外す" : "比較にピン留め")
       }
     }
-<<<<<<< HEAD
-=======
-    .padding(16)
-  }
-}
-
-struct FontListRow: View {
-  let font: FontInfo
-  let sampleText: String
-  let size: Double
-  @Binding var pinned: Set<FontInfo>
-  let isEvenRow: Bool
-
-  private var isPinned: Bool { pinned.contains(font) }
-
-  var body: some View {
-    HStack(spacing: 24) {
-      HStack(alignment: .center, spacing: 12) {
-        Circle()
-          .fill(Color.accentColor.opacity(font.isMonospaced ? 1 : 0.5))
-          .frame(width: 6, height: 6)
-          .padding(.leading, 4)
-
-        VStack(alignment: .leading, spacing: 2) {
-          Text(font.displayName)
-            .font(.headline)
-            .lineLimit(1)
-          Text(font.familyName)
-            .font(.caption)
-            .foregroundStyle(.secondary)
-            .lineLimit(1)
-        }
-      }
-
-      Spacer()
-
-      Text(sampleText)
-        .font(.custom(font.postScriptName, size: CGFloat(size)))
-        .lineLimit(1)
-        .minimumScaleFactor(0.5)
-        .frame(maxWidth: 360, alignment: .center)
-        .padding(.horizontal, 12)
-
-      Spacer(minLength: 12)
-
-      HStack(spacing: 12) {
-        Button {
-          NSPasteboard.general.clearContents()
-          NSPasteboard.general.setString(font.postScriptName, forType: .string)
-        } label: {
-          Image(systemName: "doc.on.doc")
-        }
-        .buttonStyle(.borderless)
-        .help("PostScript名をコピー")
-
-        Button {
-          if isPinned { pinned.remove(font) } else { pinned.insert(font) }
-        } label: {
-          Image(systemName: isPinned ? "pin.fill" : "pin")
-        }
-        .buttonStyle(.borderless)
-        .help(isPinned ? "ピン留めを外す" : "比較にピン留め")
-      }
-    }
->>>>>>> a9cd4798
     .padding(.horizontal, 20)
     .padding(.vertical, 14)
     .background(isEvenRow ? Color.primary.opacity(0.04) : Color.clear)
